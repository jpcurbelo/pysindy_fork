import warnings
from itertools import combinations
from itertools import combinations_with_replacement as combinations_w_r
from itertools import product as iproduct

import numpy as np
from scipy.special import binom
from scipy.special import perm
from sklearn import __version__
from sklearn.utils.validation import check_is_fitted

from ..utils import AxesArray
from .base import BaseFeatureLibrary
from .base import x_sequence_or_item
from pysindy.differentiation import FiniteDifference


class WeakPDELibrary(BaseFeatureLibrary):
    """Generate a weak formulation library with custom functions and,
       optionally, any spatial derivatives in arbitrary dimensions.

       The features in the weak formulation are integrals of derivatives of input data
       multiplied by a test function phi, which are evaluated on K subdomains
       randomly sampled across the spatiotemporal grid. Each subdomain
       is initial generated with a size H_xt along each axis, and is then shrunk
       such that the left and right boundaries lie on spatiotemporal grid points.
       The expressions are integrated by parts to remove as many derivatives from the
       input data as possible and put the derivatives onto the test functions.

       The weak integral features are calculated assuming the function f(x) to
       integrate against derivatives of the test function dphi(x)
       is linear between grid points provided by the data:
       f(x)=f_i+(x-x_i)/(x_{i+1}-x_i)*(f_{i+1}-f_i)
       Thus f(x)*dphi(x) is approximated as a piecewise polynomial.
       The piecewise components are integrated analytically. To improve performance,
       the complete integral is expressed as a dot product of weights against the
       input data f_i, which enables vectorized evaulations.

    Parameters
    ----------
    library_functions : list of mathematical functions, optional (default None)
        Functions to include in the library. Each function will be
        applied to each input variable (but not their derivatives)

    derivative_order : int, optional (default 0)
        Order of derivative to take on each input variable,
        can be arbitrary non-negative integer.

    spatiotemporal_grid : np.ndarray (default None)
        The spatiotemporal grid for computing derivatives.
        This variable must be specified with
        at least one dimension corresponding to a temporal grid, so that
        integration by parts can be done in the weak formulation.

    function_names : list of functions, optional (default None)
        List of functions used to generate feature names for each library
        function. Each name function must take a string input (representing
        a variable name), and output a string depiction of the respective
        mathematical function applied to that variable. For example, if the
        first library function is sine, the name function might return
        :math:`\\sin(x)` given :math:`x` as input. The function_names list
        must be the same length as library_functions.
        If no list of function names is provided, defaults to using
        :math:`[ f_0(x),f_1(x), f_2(x), \\ldots ]`.

    interaction_only : boolean, optional (default True)
        Whether to omit self-interaction terms.
        If True, function evaulations of the form :math:`f(x,x)`
        and :math:`f(x,y,x)` will be omitted, but those of the form
        :math:`f(x,y)` and :math:`f(x,y,z)` will be included.
        If False, all combinations will be included.

    include_bias : boolean, optional (default False)
        If True (default), then include a bias column, the feature in which
        all polynomial powers are zero (i.e. a column of ones - acts as an
        intercept term in a linear model).
        This is hard to do with just lambda functions, because if the system
        is not 1D, lambdas will generate duplicates.

    include_interaction : boolean, optional (default True)
        This is a different than the use for the PolynomialLibrary. If true,
        it generates all the mixed derivative terms. If false, the library
        will consist of only pure no-derivative terms and pure derivative
        terms, with no mixed terms.

    is_uniform : boolean, optional (default True)
        If True, assume the grid is uniform in all spatial directions, so
        can use uniform grid spacing for the derivative calculations.

    K : int, optional (default 100)
        Number of domain centers, corresponding to subdomain squares of length
        Hxt. If K is not
        specified, defaults to 100.

    H_xt : array of floats, optional (default None)
        Half of the length of the square subdomains in each spatiotemporal
        direction. If H_xt is not specified, defaults to H_xt = L_xt / 20,
        where L_xt is the length of the full domain in each spatiotemporal
        direction. If H_xt is specified as a scalar, this value will be applied
        to all dimensions of the subdomains.

    p : int, optional (default 4)
        Positive integer to define the polynomial degree of the spatial weights
        used for weak/integral SINDy.

    library_ensemble : boolean, optional (default False)
        Whether or not to use library bagging (regress on subset of the
        candidate terms in the library)

    ensemble_indices : integer array, optional (default [0])
        The indices to use for ensembling the library.

    periodic : boolean, optional (default False)
        If True, assume the grid is periodic in all spatial directions.

    num_pts_per_domain : int, deprecated (default None)
        Included here to retain backwards compatibility with older code
        that uses this parameter. However, it merely raises a
        DeprecationWarning and then is ignored.

    Attributes
    ----------
    functions : list of functions
        Mathematical library functions to be applied to each input feature.

    function_names : list of functions
        Functions for generating string representations of each library
        function.

    n_input_features_ : int
        The total number of input features.
        WARNING: This is deprecated in scikit-learn version 1.0 and higher so
        we check the sklearn.__version__ and switch to n_features_in if needed.

    n_output_features_ : int
        The total number of output features. The number of output features
        is the product of the number of library functions and the number of
        input features.

    implicit_terms : boolean
        Flag to indicate if SINDy-PI (temporal derivatives) is being used
        for the right-hand side of the SINDy fit.

    Examples
    --------
    >>> import numpy as np
    >>> from pysindy.feature_library import WeakPDELibrary
    >>> x = np.array([[0.,-1],[1.,0.],[2.,-1.]])
    >>> functions = [lambda x : np.exp(x), lambda x,y : np.sin(x+y)]
    >>> lib = WeakPDELibrary(library_functions=functions).fit(x)
    >>> lib.transform(x)
    array([[ 1.        ,  0.36787944, -0.84147098],
           [ 2.71828183,  1.        ,  0.84147098],
           [ 7.3890561 ,  0.36787944,  0.84147098]])
    >>> lib.get_feature_names()
    ['f0(x0)', 'f0(x1)', 'f1(x0,x1)']
    """

    def __init__(
        self,
        library_functions=[],
        derivative_order=0,
        spatiotemporal_grid=None,
        function_names=None,
        interaction_only=True,
        include_bias=False,
        include_interaction=True,
        K=100,
        H_xt=None,
        p=4,
        library_ensemble=False,
        ensemble_indices=[0],
        num_pts_per_domain=None,
        implicit_terms=False,
        multiindices=None,
<<<<<<< HEAD
        differentiation_method=FiniteDifference,
        diff_kwargs={},
=======
>>>>>>> 32286d59
    ):
        super(WeakPDELibrary, self).__init__(
            library_ensemble=library_ensemble, ensemble_indices=ensemble_indices
        )
        self.functions = library_functions
        self.derivative_order = derivative_order
        self.function_names = function_names
        self.interaction_only = interaction_only
        self.implicit_terms = implicit_terms
        self.include_bias = include_bias
        self.include_interaction = include_interaction
        self.K = K
        self.H_xt = H_xt
        self.p = p
        self.num_trajectories = 1
        self.differentiation_method = differentiation_method
        self.diff_kwargs = diff_kwargs

        if function_names and (len(library_functions) != len(function_names)):
            raise ValueError(
                "library_functions and function_names must have the same"
                " number of elements"
            )
        if library_functions is None and derivative_order == 0:
            raise ValueError(
                "No library functions were specified, and no "
                "derivatives were asked for. The library is empty."
            )
        if spatiotemporal_grid is None:
            raise ValueError(
                "Spatiotemporal grid was not passed, and at least a 1D"
                " grid is required, corresponding to the time base."
            )
        if num_pts_per_domain is not None:
            warnings.warn(
                "The parameter num_pts_per_domain is now deprecated. This "
                "value will be ignored by the library."
            )

        # list of integrals
        indices = ()
        if np.array(spatiotemporal_grid).ndim == 1:
            spatiotemporal_grid = np.reshape(
                spatiotemporal_grid, (len(spatiotemporal_grid), 1)
            )
        dims = spatiotemporal_grid.shape[:-1]
        self.grid_dims = dims
        self.grid_ndim = len(dims)

        # if want to include temporal terms -> range(len(dims))
        if self.implicit_terms:
            self.ind_range = len(dims)
        else:
            self.ind_range = len(dims) - 1

        for i in range(self.ind_range):
            indices = indices + (range(derivative_order + 1),)

        if multiindices is None:
            multiindices = []
            for ind in iproduct(*indices):
                current = np.array(ind)
                if np.sum(ind) > 0 and np.sum(ind) <= derivative_order:
                    multiindices.append(current)
            multiindices = np.array(multiindices)
        num_derivatives = len(multiindices)
        if num_derivatives > 0:
            self.derivative_order = np.max(multiindices)

        self.num_derivatives = num_derivatives
        self.multiindices = multiindices
        self.spatiotemporal_grid = spatiotemporal_grid

        # Weak form checks and setup
        self._weak_form_setup()

    def _weak_form_setup(self):
        xt1, xt2 = self._get_spatial_endpoints()
        L_xt = xt2 - xt1
        if self.H_xt is not None:
            if np.isscalar(self.H_xt):
                self.H_xt = np.array(self.grid_ndim * [self.H_xt])
            if self.grid_ndim != len(self.H_xt):
                raise ValueError(
                    "The user-defined grid (spatiotemporal_grid) and "
                    "the user-defined sizes of the subdomains for the "
                    "weak form, do not have the same # of spatiotemporal "
                    "dimensions. For instance, if spatiotemporal_grid is 4D, "
                    "then H_xt should be a 4D list of the subdomain lengths."
                )
            if any(self.H_xt <= np.zeros(len(self.H_xt))):
                raise ValueError("Values in H_xt must be a positive float.")
            elif any(self.H_xt >= L_xt / 2.0):
                raise ValueError(
                    "2 * H_xt in some dimension is larger than the "
                    "corresponding grid dimension."
                )
        else:
            self.H_xt = L_xt / 20.0

        if self.spatiotemporal_grid is not None:
            if self.p < 0:
                raise ValueError("Poly degree of the spatial weights must be > 0")
            if self.p < self.derivative_order:
                self.p = self.derivative_order
        if self.K <= 0:
            raise ValueError("The number of subdomains must be > 0")

        self._set_up_weights()

    def _get_spatial_endpoints(self):
        x1 = np.zeros(self.grid_ndim)
        x2 = np.zeros(self.grid_ndim)
        for i in range(self.grid_ndim):
            inds = [slice(None)] * (self.grid_ndim + 1)
            for j in range(self.grid_ndim):
                inds[j] = 0
            x1[i] = self.spatiotemporal_grid[tuple(inds)][i]
            inds[i] = -1
            x2[i] = self.spatiotemporal_grid[tuple(inds)][i]
        return x1, x2

    def _set_up_weights(self):
        """
        Sets up weights needed for the weak library. Integrals over domain cells are
        approximated as dot products of weights and the input data.
        """
        dims = self.spatiotemporal_grid.shape[:-1]
        self.grid_dims = dims

        # Sample the random domain centers
        xt1, xt2 = self._get_spatial_endpoints()
        domain_centers = np.zeros((self.K, self.grid_ndim))
        for i in range(self.grid_ndim):
            domain_centers[:, i] = np.random.uniform(
                xt1[i] + self.H_xt[i], xt2[i] - self.H_xt[i], size=self.K
            )

        # Indices for space-time points that lie in the domain cells
        self.inds_k = []
        k = 0
        while k < self.K:
            inds = []
            for i in range(self.grid_ndim):
                s = [0] * (self.grid_ndim + 1)
                s[i] = slice(None)
                s[-1] = i
                newinds = np.intersect1d(
                    np.where(
                        self.spatiotemporal_grid[tuple(s)]
                        >= domain_centers[k][i] - self.H_xt[i]
                    ),
                    np.where(
                        self.spatiotemporal_grid[tuple(s)]
                        <= domain_centers[k][i] + self.H_xt[i]
                    ),
                )
                # If less than two indices along any axis, resample
                if len(newinds) < 2:
                    for i in range(self.grid_ndim):
                        domain_centers[k, i] = np.random.uniform(
                            xt1[i] + self.H_xt[i], xt2[i] - self.H_xt[i], size=1
                        )
                    include = False
                    break
                else:
                    include = True
                    inds = inds + [newinds]
            if include:
                self.inds_k = self.inds_k + [inds]
                k = k + 1

        # Values of the spatiotemporal grid on the domain cells
        XT_k = [
            self.spatiotemporal_grid[np.ix_(*self.inds_k[k])] for k in range(self.K)
        ]

        # Recenter and shrink the domain cells so that grid points lie at the boundary
        # and calculate the new size
        H_xt_k = np.zeros((self.K, self.grid_ndim))
        for k in range(self.K):
            for axis in range(self.grid_ndim):
                s = [0] * (self.grid_ndim + 1)
                s[axis] = slice(None)
                s[-1] = axis
                H_xt_k[k, axis] = (XT_k[k][tuple(s)][-1] - XT_k[k][tuple(s)][0]) / 2
                domain_centers[k][axis] = (
                    XT_k[k][tuple(s)][-1] + XT_k[k][tuple(s)][0]
                ) / 2
        # Rescaled space-time values for integration weights
        xtilde_k = [(XT_k[k] - domain_centers[k]) / H_xt_k[k] for k in range(self.K)]

        # Shapes of the grid restricted to each cell
        shapes_k = np.array(
            [
                [len(self.inds_k[k][i]) for i in range(self.grid_ndim)]
                for k in range(self.K)
            ]
        )

        # Below we calculate the weights to convert integrals into dot products
        # To speed up evaluations, we proceed in several steps

        # Since the grid is a tensor product grid, we calculate weights along each axis
        # Later, we multiply the weights along each axis to produce the full weights

        # Within each domain cell, we calculate the interior weights
        # and the weights at the left and right boundaries separately,
        # since the  expression differ at the boundaries of the domains

        # Extract the space-time coordinates for each domain and the indices for
        # the left-most and right-most points for each domain.
        # We stack the values for each domain cell into a single vector to speed up
        grids = []  # the rescaled coordinates for each domain
        lefts = []  # the spatiotemporal indices at the left of each domain
        rights = []  # the spatiotemporal indices at the right of each domain
        for i in range(self.grid_ndim):
            s = [0] * (self.grid_ndim + 1)
            s[-1] = i
            s[i] = slice(None)
            # stacked coordinates for axis i over all domains
            grids = grids + [np.hstack([xtilde_k[k][tuple(s)] for k in range(self.K)])]
            # stacked indices for right-most point for axis i over all domains
            rights = rights + [np.cumsum(shapes_k[:, i]) - 1]
            # stacked indices for left-most point for axis i over all domains
            lefts = lefts + [np.concatenate([[0], np.cumsum(shapes_k[:, i])[:-1]])]

        # Weights for the time integrals along each axis
        tweights = []
        deriv = np.zeros(self.grid_ndim)
        deriv[-1] = 1
        for i in range(self.grid_ndim):
            # weights for interior points
            tweights = tweights + [self._linear_weights(grids[i], deriv[i], self.p)]
            # correct the values for the left-most points
            tweights[i][lefts[i]] = self._left_weights(
                grids[i][lefts[i]],
                grids[i][lefts[i] + 1],
                deriv[i],
                self.p,
            )
            # correct the values for the right-most points
            tweights[i][rights[i]] = self._right_weights(
                grids[i][rights[i] - 1],
                grids[i][rights[i]],
                deriv[i],
                self.p,
            )

        # Weights for pure derivative terms along each axis
        weights0 = []
        deriv = np.zeros(self.grid_ndim)
        for i in range(self.grid_ndim):
            # weights for interior points
            weights0 = weights0 + [self._linear_weights(grids[i], deriv[i], self.p)]
            # correct the values for the left-most points
            weights0[i][lefts[i]] = self._left_weights(
                grids[i][lefts[i]],
                grids[i][lefts[i] + 1],
                deriv[i],
                self.p,
            )
            # correct the values for the right-most points
            weights0[i][rights[i]] = self._right_weights(
                grids[i][rights[i] - 1],
                grids[i][rights[i]],
                deriv[i],
                self.p,
            )

        # Weights for the mixed library derivative terms along each axis
        weights1 = []
        for j in range(self.num_derivatives):
            weights2 = []
            deriv = np.concatenate([self.multiindices[j], [0]])
            for i in range(self.grid_ndim):
                # weights for interior points
                weights2 = weights2 + [self._linear_weights(grids[i], deriv[i], self.p)]
                # correct the values for the left-most points
                weights2[i][lefts[i]] = self._left_weights(
                    grids[i][lefts[i]],
                    grids[i][lefts[i] + 1],
                    deriv[i],
                    self.p,
                )
                # correct the values for the right-most points
                weights2[i][rights[i]] = self._right_weights(
                    grids[i][rights[i] - 1],
                    grids[i][rights[i]],
                    deriv[i],
                    self.p,
                )
            weights1 = weights1 + [weights2]

        # Product weights over the axes for time derivatives, shaped as inds_k
        self.fulltweights = []
        deriv = np.zeros(self.grid_ndim)
        deriv[-1] = 1
        for k in range(self.K):

            ret = np.ones(shapes_k[k])
            for i in range(self.grid_ndim):
                s = [0] * (self.grid_ndim + 1)
                s[i] = slice(None, None, None)
                s[-1] = i
                dims = np.ones(self.grid_ndim, dtype=int)
                dims[i] = shapes_k[k][i]
                ret = ret * np.reshape(
                    tweights[i][lefts[i][k] : rights[i][k] + 1], dims
                )

            self.fulltweights = self.fulltweights + [
                ret * np.product(H_xt_k[k] ** (1.0 - deriv))
            ]

        # Product weights over the axes for pure derivative terms, shaped as inds_k
        self.fullweights0 = []
        for k in range(self.K):

            ret = np.ones(shapes_k[k])
            for i in range(self.grid_ndim):
                s = [0] * (self.grid_ndim + 1)
                s[i] = slice(None, None, None)
                s[-1] = i
                dims = np.ones(self.grid_ndim, dtype=int)
                dims[i] = shapes_k[k][i]
                ret = ret * np.reshape(
                    weights0[i][lefts[i][k] : rights[i][k] + 1], dims
                )

            self.fullweights0 = self.fullweights0 + [ret * np.product(H_xt_k[k])]

        # Product weights over the axes for mixed derivative terms, shaped as inds_k
        self.fullweights1 = []
        for k in range(self.K):
            weights2 = []
            for j in range(self.num_derivatives):
                if not self.implicit_terms:
                    deriv = np.concatenate([self.multiindices[j], [0]])
                else:
                    deriv = self.multiindices[j]

                ret = np.ones(shapes_k[k])
                for i in range(self.grid_ndim):
                    s = [0] * (self.grid_ndim + 1)
                    s[i] = slice(None, None, None)
                    s[-1] = i
                    dims = np.ones(self.grid_ndim, dtype=int)
                    dims[i] = shapes_k[k][i]
                    ret = ret * np.reshape(
                        weights1[j][i][lefts[i][k] : rights[i][k] + 1],
                        dims,
                    )

                weights2 = weights2 + [ret * np.product(H_xt_k[k] ** (1.0 - deriv))]
            self.fullweights1 = self.fullweights1 + [weights2]

    @staticmethod
    def _combinations(n_features, n_args, interaction_only):
        """
        Get the combinations of features to be passed to a library function.
        """
        comb = combinations if interaction_only else combinations_w_r
        return comb(range(n_features), n_args)

    def _phi(self, x, d, p):
        """
        One-dimensional polynomial test function (1-x**2)**p,
        differentiated d times, calculated term-wise in the binomial
        expansion.
        """
        ks = np.arange(self.p + 1)
        ks = ks[np.where(2 * (self.p - ks) - d >= 0)][:, np.newaxis]
        return np.sum(
            binom(self.p, ks)
            * (-1) ** ks
            * x[np.newaxis, :] ** (2 * (self.p - ks) - d)
            * perm(2 * (self.p - ks), d),
            axis=0,
        )

    def _phi_int(self, x, d, p):
        """
        Indefinite integral of one-dimensional polynomial test
        function (1-x**2)**p, differentiated d times, calculated
        term-wise in the binomial expansion.
        """
        ks = np.arange(self.p + 1)
        ks = ks[np.where(2 * (self.p - ks) - d >= 0)][:, np.newaxis]
        return np.sum(
            binom(self.p, ks)
            * (-1) ** ks
            * x[np.newaxis, :] ** (2 * (self.p - ks) - d + 1)
            * perm(2 * (self.p - ks), d)
            / (2 * (self.p - ks) - d + 1),
            axis=0,
        )

    def _xphi_int(self, x, d, p):
        """
        Indefinite integral of one-dimensional polynomial test function
        x*(1-x**2)**p, differentiated d times, calculated term-wise in the
        binomial expansion.
        """
        ks = np.arange(self.p + 1)
        ks = ks[np.where(2 * (self.p - ks) - d >= 0)][:, np.newaxis]
        return np.sum(
            binom(self.p, ks)
            * (-1) ** ks
            * x[np.newaxis, :] ** (2 * (self.p - ks) - d + 2)
            * perm(2 * (self.p - ks), d)
            / (2 * (self.p - ks) - d + 2),
            axis=0,
        )

    def _linear_weights(self, x, d, p):
        """
        One-dimensioal weights for integration against the dth derivative
        of the polynomial test function (1-x**2)**p. This is derived
        assuming the function to integrate is linear between grid points:
        f(x)=f_i+(x-x_i)/(x_{i+1}-x_i)*(f_{i+1}-f_i)
        so that f(x)*dphi(x) is a piecewise polynomial.
        The piecewise components are computed analytically, and the integral is
        expressed as a dot product of weights against the f_i.
        """
        ws = self._phi_int(x, d, p)
        zs = self._xphi_int(x, d, p)
        return np.concatenate(
            [
                [
                    x[1] / (x[1] - x[0]) * (ws[1] - ws[0])
                    - 1 / (x[1] - x[0]) * (zs[1] - zs[0])
                ],
                x[2:] / (x[2:] - x[1:-1]) * (ws[2:] - ws[1:-1])
                - x[:-2] / (x[1:-1] - x[:-2]) * (ws[1:-1] - ws[:-2])
                + 1 / (x[1:-1] - x[:-2]) * (zs[1:-1] - zs[:-2])
                - 1 / (x[2:] - x[1:-1]) * (zs[2:] - zs[1:-1]),
                [
                    -x[-2] / (x[-1] - x[-2]) * (ws[-1] - ws[-2])
                    + 1 / (x[-1] - x[-2]) * (zs[-1] - zs[-2])
                ],
            ]
        )

    def _left_weights(self, x1, x2, d, p):
        """
        One-dimensioal weight for left-most point in integration against the dth
        derivative of the polynomial test function (1-x**2)**p. This is derived
        assuming the function to integrate is linear between grid points:
        f(x)=f_i+(x-x_i)/(x_{i+1}-x_i)*(f_{i+1}-f_i)
        so that f(x)*dphi(x) is a piecewise polynomial.
        The piecewise components are computed analytically, and the integral is
        expressed as a dot product of weights against the f_i.
        """
        w1 = self._phi_int(x1, d, p)
        w2 = self._phi_int(x2, d, p)
        z1 = self._xphi_int(x1, d, p)
        z2 = self._xphi_int(x2, d, p)
        return x2 / (x2 - x1) * (w2 - w1) - 1 / (x2 - x1) * (z2 - z1)

    def _right_weights(self, x1, x2, d, p):
        """
        One-dimensioal weight for right-most point in integration against the dth
        derivative of the polynomial test function (1-x**2)**p. This is derived
        assuming the function to integrate is linear between grid points:
        f(x)=f_i+(x-x_i)/(x_{i+1}-x_i)*(f_{i+1}-f_i)
        so that f(x)*dphi(x) is a piecewise polynomial.
        The piecewise components are computed analytically, and the integral is
        expressed as a dot product of weights against the f_i.
        """
        w1 = self._phi_int(x1, d, p)
        w2 = self._phi_int(x2, d, p)
        z1 = self._xphi_int(x1, d, p)
        z2 = self._xphi_int(x2, d, p)
        return -x1 / (x2 - x1) * (w2 - w1) + 1 / (x2 - x1) * (z2 - z1)

    def convert_u_dot_integral(self, u):
        """
        Takes a full set of spatiotemporal fields u(x, t) and finds the weak
        form of u_dot.
        """
        K = self.K
        gdim = self.grid_ndim
        u_dot_integral = np.zeros((K, u.shape[-1]))
        deriv_orders = np.zeros(gdim)
        deriv_orders[-1] = 1

        # Extract the input features on indices in each domain cell
        dims = np.array(self.spatiotemporal_grid.shape)
        dims[-1] = u.shape[-1]

        for k in range(self.K):  # loop over domain cells
            # calculate the integral feature by taking the dot product
            # of the weights and functions over each axis
            u_dot_integral[k] = np.tensordot(
                self.fulltweights[k],
                -u[np.ix_(*self.inds_k[k])],
                axes=(
                    tuple(np.arange(self.grid_ndim)),
                    tuple(np.arange(self.grid_ndim)),
                ),
            )

        return u_dot_integral

    def get_feature_names(self, input_features=None):
        """Return feature names for output features.

        Parameters
        ----------
        input_features : list of string, length n_features, optional
            String names for input features if available. By default,
            "x0", "x1", ... "xn_features" is used.

        Returns
        -------
        output_feature_names : list of string, length n_output_features
        """
        check_is_fitted(self)
        if float(__version__[:3]) >= 1.0:
            n_features = self.n_features_in_
        else:
            n_features = self.n_input_features_
        if input_features is None:
            input_features = ["x%d" % i for i in range(n_features)]
        if self.function_names is None:
            self.function_names = list(
                map(
                    lambda i: (lambda *x: "f" + str(i) + "(" + ",".join(x) + ")"),
                    range(n_features),
                )
            )
        feature_names = []

        # Include constant term
        if self.include_bias:
            feature_names.append("1")

        # Include any non-derivative terms
        for i, f in enumerate(self.functions):
            for c in self._combinations(
                n_features, f.__code__.co_argcount, self.interaction_only
            ):
                feature_names.append(
                    self.function_names[i](*[input_features[j] for j in c])
                )

        if self.grid_ndim != 0:

            def derivative_string(multiindex):
                ret = ""
                for axis in range(self.ind_range):
                    if (axis == self.ind_range - 1) and (
                        self.ind_range == self.grid_ndim
                    ):
                        str_deriv = "t"
                    else:
                        str_deriv = str(axis + 1)
                    for i in range(multiindex[axis]):
                        ret = ret + str_deriv
                return ret

            # Include integral terms
            for k in range(self.num_derivatives):
                for j in range(n_features):
                    feature_names.append(
                        input_features[j]
                        + "_"
                        + derivative_string(self.multiindices[k])
                    )
            # Include mixed non-derivative + integral terms
            if self.include_interaction:
                for k in range(self.num_derivatives):
                    for i, f in enumerate(self.functions):
                        for c in self._combinations(
                            n_features,
                            f.__code__.co_argcount,
                            self.interaction_only,
                        ):
                            for jj in range(n_features):
                                feature_names.append(
                                    self.function_names[i](
                                        *[input_features[j] for j in c]
                                    )
                                    + input_features[jj]
                                    + "_"
                                    + derivative_string(self.multiindices[k])
                                )
        return feature_names

    @x_sequence_or_item
    def fit(self, x_full, y=None):
        """Compute number of output features.

        Parameters
        ----------
        x : array-like, shape (n_samples, n_features)
            Measurement data.

        Returns
        -------
        self : instance
        """
        n_features = x_full[0].shape[x_full[0].ax_coord]
        if float(__version__[:3]) >= 1.0:
            self.n_features_in_ = n_features
        else:
            self.n_input_features_ = n_features

        n_output_features = 0

        # Count the number of non-derivative terms
        for f in self.functions:
            n_args = f.__code__.co_argcount
            n_output_features += len(
                list(self._combinations(n_features, n_args, self.interaction_only))
            )

        if self.grid_ndim != 0:
            # Add the mixed derivative library_terms
            if self.include_interaction:
                n_output_features += (
                    n_output_features * n_features * self.num_derivatives
                )
            # Add the pure derivative library terms
            n_output_features += n_features * self.num_derivatives

        # If there is a constant term, add 1 to n_output_features
        if self.include_bias:
            n_output_features += 1

        self.n_output_features_ = n_output_features

        # required to generate the function names
        self.get_feature_names()

        return self

    @x_sequence_or_item
    def transform(self, x_full):
        """Transform data to custom features

        Parameters
        ----------
        x : array-like, shape (n_samples, n_features)
            The data to transform, row by row.

        Returns
        -------
        xp : np.ndarray, shape (n_samples, n_output_features)
            The matrix of features, where n_output_features is the number of
            features generated from applying the custom functions
            to the inputs.
        """
        check_is_fitted(self)

        xp_full = []
        for x in x_full:
            n_features = x.shape[x.ax_coord]
            xp = np.empty((self.K, self.n_output_features_), dtype=x.dtype)

            # Extract the input features on indices in each domain cell
            self.x_k = [x[np.ix_(*self.inds_k[k])] for k in range(self.K)]

            # library function terms
            n_library_terms = 0
            for f in self.functions:
                for c in self._combinations(
                    n_features, f.__code__.co_argcount, self.interaction_only
                ):
                    n_library_terms += 1
            library_functions = np.empty((self.K, n_library_terms), dtype=x.dtype)

            # Evaluate the functions on the indices of domain cells
            funcs = np.zeros((*x.shape[:-1], n_library_terms))
            func_idx = 0
            for f in self.functions:
                for c in self._combinations(
                    n_features, f.__code__.co_argcount, self.interaction_only
                ):
                    funcs[..., func_idx] = f(*[x[..., j] for j in c])
                    func_idx += 1

            # library function terms
            for k in range(self.K):  # loop over domain cells
                # calculate the integral feature by taking the dot product
                # of the weights and functions over each axis
                library_functions[k] = np.tensordot(
                    self.fullweights0[k],
                    funcs[np.ix_(*self.inds_k[k])],
                    axes=(
                        tuple(np.arange(self.grid_ndim)),
                        tuple(np.arange(self.grid_ndim)),
                    ),
                )

            if self.derivative_order != 0:
                # pure integral terms
                library_integrals = np.empty(
                    (self.K, n_features * self.num_derivatives), dtype=x.dtype
                )

                for k in range(self.K):  # loop over domain cells
                    library_idx = 0
                    for j in range(self.num_derivatives):  # loop over derivatives
                        # Calculate the integral feature by taking the dot product
                        # of the weights and data x_k over each axis.
                        # Integration by parts gives power of (-1).
                        library_integrals[k, library_idx : library_idx + n_features] = (
                            -1
                        ) ** (np.sum(self.multiindices[j])) * np.tensordot(
                            self.fullweights1[k][j],
                            self.x_k[k],
                            axes=(
                                tuple(np.arange(self.grid_ndim)),
                                tuple(np.arange(self.grid_ndim)),
                            ),
                        )
                        library_idx += n_features

                # Mixed derivative/non-derivative terms
                if self.include_interaction:
                    library_mixed_integrals = np.empty(
                        (
                            self.K,
                            n_library_terms * n_features * self.num_derivatives,
                        ),
                        dtype=x.dtype,
                    )

                    # Below we integrate the product of function and feature
                    # derivatives against the derivatives of phi to calculate the weak
                    # features. We cannot remove all derivatives of data in this case,
                    # but we can reduce the derivative order by half.

                    # Calculate the necessary function and feature derivatives
                    funcs_derivs = np.zeros(
                        np.concatenate([[self.num_derivatives + 1], funcs.shape])
                    )
                    x_derivs = np.zeros(
                        np.concatenate([[self.num_derivatives + 1], x.shape])
                    )
                    funcs_derivs[0] = funcs
                    x_derivs[0] = x
                    self.dx_k_j = []
                    self.dfx_k_j = []

                    for j in range(self.num_derivatives):
                        for axis in range(self.ind_range):
                            s = [0] * (self.grid_ndim + 1)
                            s[axis] = slice(None, None, None)
                            s[-1] = axis
                            # Need derivatives of order less than half derivative_order
                            if self.multiindices[j][axis] > 0 and self.multiindices[j][
                                axis
                            ] <= (self.derivative_order // 2):
                                funcs_derivs[j + 1] = self.differentiation_method(
                                    d=self.multiindices[j][axis],
                                    axis=axis,
                                    **self.diff_kwargs,
                                )._differentiate(
                                    funcs, self.spatiotemporal_grid[tuple(s)]
                                )
                            if self.multiindices[j][axis] > 0 and self.multiindices[j][
                                axis
                            ] <= (self.derivative_order - (self.derivative_order // 2)):
                                x_derivs[j + 1] = self.differentiation_method(
                                    d=self.multiindices[j][axis],
                                    axis=axis,
                                    **self.diff_kwargs,
                                )._differentiate(x, self.spatiotemporal_grid[tuple(s)])

                    # Extract the function and feature derivatives on the domains
                    self.dx_k_j = [
                        [
                            x_derivs[j][np.ix_(*self.inds_k[k])]
                            for j in range(self.num_derivatives + 1)
                        ]
                        for k in range(self.K)
                    ]
                    self.dfx_k_j = [
                        [
                            funcs_derivs[j][np.ix_(*self.inds_k[k])]
                            for j in range(self.num_derivatives + 1)
                        ]
                        for k in range(self.K)
                    ]

                    # Calculate the mixed integrals
                    library_idx = 0
                    for j in range(self.num_derivatives):
                        integral = np.zeros((self.K, n_library_terms, n_features))
                        # Derivative orders after integration by parts
                        derivs_mixed = self.multiindices[j] // 2
                        derivs_pure = self.multiindices[j] - derivs_mixed
                        # Derivative orders for mixed derivatives product rule
                        derivs = np.concatenate(
                            [
                                [np.zeros(self.ind_range, dtype=int)],
                                self.multiindices,
                            ],
                            axis=0,
                        )
                        # Sum the terms in product rule
                        for deriv in derivs[
                            np.where(np.all(derivs <= derivs_mixed, axis=1))[0]
                        ]:
                            for k in range(self.K):
                                # Weights are either in fullweights0 or fullweights1
                                j0 = np.where(np.all(derivs == deriv, axis=1))[0][0]
                                if j0 == 0:
                                    weights = self.fullweights0[k]
                                else:
                                    weights = self.fullweights1[k][j0 - 1]

                                # indices for product rule terms
                                j1 = np.where(
                                    np.all(derivs == derivs_mixed - deriv, axis=1)
                                )[0][0]
                                j2 = np.where(np.all(derivs == derivs_pure, axis=1))[0][
                                    0
                                ]
                                # Calculate the integral by taking the dot product
                                # of the weights and data x_k over each axis.
                                # Integration by parts gives power of (-1).
                                # Binomial factor comes by product rule.
                                integral[k] = integral[k] + (-1) ** (
                                    np.sum(derivs_mixed)
                                ) * np.tensordot(
                                    weights,
                                    self.dfx_k_j[k][j1][..., np.newaxis]
                                    * self.dx_k_j[k][j2][..., np.newaxis, :],
                                    axes=(
                                        tuple(np.arange(self.grid_ndim)),
                                        tuple(np.arange(self.grid_ndim)),
                                    ),
                                ) * np.product(
                                    binom(derivs_mixed, deriv)
                                )
                        # collect the results
                        for n in range(n_features):
                            for m in range(n_library_terms):
                                library_mixed_integrals[:, library_idx] = integral[
                                    :, m, n
                                ]
                                library_idx += 1

            library_idx = 0
            # Constant term
            if self.include_bias:
                constants_final = np.zeros(self.K)
                for k in range(self.K):
                    constants_final[k] = np.sum(self.fullweights0[k])
                xp[:, library_idx] = constants_final
                library_idx += 1

            # library function terms
            xp[:, library_idx : library_idx + n_library_terms] = library_functions
            library_idx += n_library_terms

            if self.derivative_order != 0:
                # pure integral terms
                xp[
                    :, library_idx : library_idx + self.num_derivatives * n_features
                ] = library_integrals
                library_idx += self.num_derivatives * n_features

                # mixed function integral terms
                if self.include_interaction:
                    xp[
                        :,
                        library_idx : library_idx
                        + n_library_terms * self.num_derivatives * n_features,
                    ] = library_mixed_integrals
                    library_idx += n_library_terms * self.num_derivatives * n_features

            xp_full = xp_full + [AxesArray(xp, {"ax_sample": 0, "ax_coord": 1})]
        if self.library_ensemble:
            xp_full = self._ensemble(xp_full)
        return xp_full

    def calc_trajectory(self, diff_method, x, t):
        x_dot = self.convert_u_dot_integral(x)
        return AxesArray(x_dot, {"ax_sample": 0, "ax_coord": 1})<|MERGE_RESOLUTION|>--- conflicted
+++ resolved
@@ -173,11 +173,10 @@
         num_pts_per_domain=None,
         implicit_terms=False,
         multiindices=None,
-<<<<<<< HEAD
         differentiation_method=FiniteDifference,
         diff_kwargs={},
-=======
->>>>>>> 32286d59
+        is_uniform=False,
+        periodic=False,
     ):
         super(WeakPDELibrary, self).__init__(
             library_ensemble=library_ensemble, ensemble_indices=ensemble_indices
