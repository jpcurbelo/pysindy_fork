from itertools import combinations
from itertools import combinations_with_replacement as combinations_w_r

from numpy import any
from numpy import delete
from numpy import empty
<<<<<<< HEAD
from numpy import ones
from sklearn import __version__
=======
from numpy import shape
>>>>>>> 683057e0
from sklearn.utils import check_array
from sklearn.utils.validation import check_is_fitted

from .base import BaseFeatureLibrary


class CustomLibrary(BaseFeatureLibrary):
    """Generate a library with custom functions.

    Parameters
    ----------
    library_functions : list of mathematical functions
        Functions to include in the library. Default is to use same functions
        for all variables. Can also be used so that each variable has an
        associated library, in this case library_functions is shape
        (n_input_features, num_library_functions)

    function_names : list of functions, optional (default None)
        List of functions used to generate feature names for each library
        function. Each name function must take a string input (representing
        a variable name), and output a string depiction of the respective
        mathematical function applied to that variable. For example, if the
        first library function is sine, the name function might return
        :math:`\\sin(x)` given :math:`x` as input. The function_names list
        must be the same length as library_functions. If no list of function
        names is provided, defaults to using
        :math:`[ f_0(x),f_1(x), f_2(x), \\ldots ]`.

    interaction_only : boolean, optional (default True)
        Whether to omit self-interaction terms.
        If True, function evaulations of the form :math:`f(x,x)` and :math:`f(x,y,x)`
        will be omitted, but those of the form :math:`f(x,y)` and :math:`f(x,y,z)`
        will be included.
        If False, all combinations will be included.

<<<<<<< HEAD
    library_ensemble : boolean, optional (default False)
        Whether or not to use library bagging (regress on subset of the
        candidate terms in the library)

    ensemble_indices : integer array, optional (default 0)
        The indices to use for ensembling the library.

    include_bias : boolean, optional (default False)
        If True (default), then include a bias column, the feature in which
        all polynomial powers are zero (i.e. a column of ones - acts as an
        intercept term in a linear model).
        This is hard to do with just lambda functions, because if the system
        is not 1D, lambdas will generate duplicates.
=======
    linear_control : boolean, optional (default False)
        Special option to allow for a pure linear control term
        in the SINDy library. The default option is to take a tensor product
        of the control term u, with all library terms in library_functions. So
        a quadratic polynomial library would give you
        [1, x, x^2, u, ux, ux^2]. If linear_control is True, it produces only
        the pure linear u term, i.e. [1, x, x^2, u].

    n_control_features : int, optional (default None)
        If linear_control = True, then this specifies the shape
        of the control input
>>>>>>> 683057e0

    Attributes
    ----------
    functions : list of functions
        Mathematical library functions to be applied to each input feature.

    function_names : list of functions
        Functions for generating string representations of each library
        function.

    n_input_features_ : int
        The total number of input features.
        WARNING: This is deprecated in scikit-learn version 1.0 and higher so
        we check the sklearn.__version__ and switch to n_features_in if needed.

    n_output_features_ : int
        The total number of output features. The number of output features
        is the product of the number of library functions and the number of
        input features.

    Examples
    --------
    >>> import numpy as np
    >>> from pysindy.feature_library import CustomLibrary
    >>> x = np.array([[0.,-1],[1.,0.],[2.,-1.]])
    >>> functions = [lambda x : np.exp(x), lambda x,y : np.sin(x+y)]
    >>> lib = CustomLibrary(library_functions=functions).fit(x)
    >>> lib.transform(x)
    array([[ 1.        ,  0.36787944, -0.84147098],
           [ 2.71828183,  1.        ,  0.84147098],
           [ 7.3890561 ,  0.36787944,  0.84147098]])
    >>> lib.get_feature_names()
    ['f0(x0)', 'f0(x1)', 'f1(x0,x1)']
    """

    def __init__(
        self,
        library_functions,
        function_names=None,
        interaction_only=True,
<<<<<<< HEAD
        library_ensemble=False,
        ensemble_indices=0,
        include_bias=False,
=======
        linear_control=False,
        n_control_features=None,
>>>>>>> 683057e0
    ):
        super(CustomLibrary, self).__init__()
        self.functions = library_functions
        self.function_names = function_names
        self.linear_control = linear_control
        self.n_control_features = n_control_features
        if function_names and (
            shape(library_functions)[-1] != shape(function_names)[-1]
        ):
            raise ValueError(
                "library_functions and function_names must have the same"
                " number of elements"
            )
<<<<<<< HEAD
        if any(ensemble_indices < 0):
            raise ValueError("Library ensemble indices must be 0 or positive integers.")
        self.include_bias = include_bias
=======
        if linear_control and n_control_features is None:
            raise ValueError(
                "If using linear control option, need to pass "
                "n_control_features argument"
            )
>>>>>>> 683057e0
        self.interaction_only = interaction_only
        self.library_ensemble = library_ensemble
        self.ensemble_indices = ensemble_indices

    @staticmethod
    def _combinations(n_features, n_args, interaction_only):
        """Get the combinations of features to be passed to a library function."""
        comb = combinations if interaction_only else combinations_w_r
        return comb(range(n_features), n_args)

    def get_feature_names(self, input_features=None):
        """Return feature names for output features.

        Parameters
        ----------
        input_features : list of string, length n_features, optional
            String names for input features if available. By default,
            "x0", "x1", ... "xn_features" is used.

        Returns
        -------
        output_feature_names : list of string, length n_output_features
        """
        check_is_fitted(self)
<<<<<<< HEAD
        if float(__version__[:3]) >= 1.0:
            n_input_features = self.n_features_in_
        else:
            n_input_features = self.n_input_features_
        if input_features is None:
            input_features = ["x%d" % i for i in range(n_input_features)]
=======
        n_features = self.n_input_features_
        if self.linear_control:
            n_features = self.n_input_features_ - self.n_control_features
        if input_features is None:
            input_features = ["x%d" % i for i in range(n_features)]
>>>>>>> 683057e0
        feature_names = []
        if self.include_bias:
            feature_names.append("1")
        for i, f in enumerate(self.functions):
            for c in self._combinations(
<<<<<<< HEAD
                n_input_features, f.__code__.co_argcount, self.interaction_only
=======
                n_features, f.__code__.co_argcount, self.interaction_only
>>>>>>> 683057e0
            ):
                feature_names.append(
                    self.function_names[i](*[input_features[j] for j in c])
                )
        if self.linear_control:
            for i in range(self.n_control_features):
                feature_names.append("u%d" % i)
        return feature_names

    def fit(self, x, y=None):
        """Compute number of output features.

        Parameters
        ----------
        x : array-like, shape (n_samples, n_features)
            Measurement data.

        Returns
        -------
        self : instance
        """
        n_samples, n_features = check_array(x).shape
<<<<<<< HEAD
        if float(__version__[:3]) >= 1.0:
            self.n_features_in_ = n_features
        else:
            self.n_input_features_ = n_features
=======
        self.n_input_features_ = n_features
        if self.linear_control:
            n_x = n_features - self.n_control_features
        else:
            n_x = n_features
>>>>>>> 683057e0
        n_output_features = 0
        for f in self.functions:
            n_args = f.__code__.co_argcount
            n_output_features += len(
                list(self._combinations(n_x, n_args, self.interaction_only))
            )
<<<<<<< HEAD
        if self.include_bias:
            n_output_features += 1
        self.n_output_features_ = n_output_features
        if self.function_names is None:
            self.function_names = list(
                map(
                    lambda i: (lambda *x: "f" + str(i) + "(" + ",".join(x) + ")"),
                    range(len(self.functions)),
                )
            )
            if self.include_bias:
                self.function_names.append("1")
=======
            self.n_output_features_ = n_output_features
            if self.function_names is None:
                self.function_names = list(
                    map(
                        lambda i: (lambda *x: "f" + str(i) + "(" + ",".join(x) + ")"),
                        range(len(self.functions)),
                    )
                )
        if self.linear_control:
            self.n_output_features_ += self.n_control_features
>>>>>>> 683057e0
        return self

    def transform(self, x):
        """Transform data to custom features

        Parameters
        ----------
        x : array-like, shape (n_samples, n_features)
            The data to transform, row by row.

        Returns
        -------
        xp : np.ndarray, shape (n_samples, n_output_features)
            The matrix of features, where n_output_features is the number of features
            generated from applying the custom functions to the inputs.
        """
        check_is_fitted(self)

        x = check_array(x)

        n_samples, n_features = x.shape

        if float(__version__[:3]) >= 1.0:
            n_input_features = self.n_features_in_
        else:
            n_input_features = self.n_input_features_

        if n_features != n_input_features:
            raise ValueError("x shape does not match training shape")
        if self.linear_control:
            n_x = self.n_input_features_ - self.n_control_features
        else:
            n_x = self.n_input_features_
        xp = empty((n_samples, self.n_output_features_), dtype=x.dtype)
        library_idx = 0
        if self.include_bias:
            xp[:, library_idx] = ones(n_samples)
            library_idx += 1
        for f in self.functions:
            for c in self._combinations(
<<<<<<< HEAD
                n_input_features, f.__code__.co_argcount, self.interaction_only
            ):
                xp[:, library_idx] = f(*[x[:, j] for j in c])
                library_idx += 1

        # If library bagging, return xp missing the terms at ensemble_indices
        if self.library_ensemble:
            if self.n_output_features_ == 1:
                raise ValueError(
                    "Can't use library ensemble methods if your"
                    " library is just one term!"
                )
            inds = range(self.n_output_features_)
            inds = delete(inds, self.ensemble_indices)
            return xp[:, inds]
        else:
            return xp
=======
                n_x, f.__code__.co_argcount, self.interaction_only
            ):
                xp[:, library_idx] = f(*[x[:, j] for j in c])
                library_idx += 1
        if self.linear_control:
            for i in range(n_x, self.n_input_features_):
                xp[:, library_idx] = x[:, i]
                library_idx += 1
        return xp
>>>>>>> 683057e0
<|MERGE_RESOLUTION|>--- conflicted
+++ resolved
@@ -4,12 +4,9 @@
 from numpy import any
 from numpy import delete
 from numpy import empty
-<<<<<<< HEAD
 from numpy import ones
+from numpy import shape
 from sklearn import __version__
-=======
-from numpy import shape
->>>>>>> 683057e0
 from sklearn.utils import check_array
 from sklearn.utils.validation import check_is_fitted
 
@@ -45,7 +42,6 @@
         will be included.
         If False, all combinations will be included.
 
-<<<<<<< HEAD
     library_ensemble : boolean, optional (default False)
         Whether or not to use library bagging (regress on subset of the
         candidate terms in the library)
@@ -59,19 +55,6 @@
         intercept term in a linear model).
         This is hard to do with just lambda functions, because if the system
         is not 1D, lambdas will generate duplicates.
-=======
-    linear_control : boolean, optional (default False)
-        Special option to allow for a pure linear control term
-        in the SINDy library. The default option is to take a tensor product
-        of the control term u, with all library terms in library_functions. So
-        a quadratic polynomial library would give you
-        [1, x, x^2, u, ux, ux^2]. If linear_control is True, it produces only
-        the pure linear u term, i.e. [1, x, x^2, u].
-
-    n_control_features : int, optional (default None)
-        If linear_control = True, then this specifies the shape
-        of the control input
->>>>>>> 683057e0
 
     Attributes
     ----------
@@ -112,20 +95,13 @@
         library_functions,
         function_names=None,
         interaction_only=True,
-<<<<<<< HEAD
         library_ensemble=False,
         ensemble_indices=0,
         include_bias=False,
-=======
-        linear_control=False,
-        n_control_features=None,
->>>>>>> 683057e0
     ):
         super(CustomLibrary, self).__init__()
         self.functions = library_functions
         self.function_names = function_names
-        self.linear_control = linear_control
-        self.n_control_features = n_control_features
         if function_names and (
             shape(library_functions)[-1] != shape(function_names)[-1]
         ):
@@ -133,17 +109,9 @@
                 "library_functions and function_names must have the same"
                 " number of elements"
             )
-<<<<<<< HEAD
         if any(ensemble_indices < 0):
             raise ValueError("Library ensemble indices must be 0 or positive integers.")
         self.include_bias = include_bias
-=======
-        if linear_control and n_control_features is None:
-            raise ValueError(
-                "If using linear control option, need to pass "
-                "n_control_features argument"
-            )
->>>>>>> 683057e0
         self.interaction_only = interaction_only
         self.library_ensemble = library_ensemble
         self.ensemble_indices = ensemble_indices
@@ -168,37 +136,23 @@
         output_feature_names : list of string, length n_output_features
         """
         check_is_fitted(self)
-<<<<<<< HEAD
+
         if float(__version__[:3]) >= 1.0:
             n_input_features = self.n_features_in_
         else:
             n_input_features = self.n_input_features_
         if input_features is None:
             input_features = ["x%d" % i for i in range(n_input_features)]
-=======
-        n_features = self.n_input_features_
-        if self.linear_control:
-            n_features = self.n_input_features_ - self.n_control_features
-        if input_features is None:
-            input_features = ["x%d" % i for i in range(n_features)]
->>>>>>> 683057e0
         feature_names = []
         if self.include_bias:
             feature_names.append("1")
         for i, f in enumerate(self.functions):
             for c in self._combinations(
-<<<<<<< HEAD
                 n_input_features, f.__code__.co_argcount, self.interaction_only
-=======
-                n_features, f.__code__.co_argcount, self.interaction_only
->>>>>>> 683057e0
             ):
                 feature_names.append(
                     self.function_names[i](*[input_features[j] for j in c])
                 )
-        if self.linear_control:
-            for i in range(self.n_control_features):
-                feature_names.append("u%d" % i)
         return feature_names
 
     def fit(self, x, y=None):
@@ -214,25 +168,16 @@
         self : instance
         """
         n_samples, n_features = check_array(x).shape
-<<<<<<< HEAD
         if float(__version__[:3]) >= 1.0:
             self.n_features_in_ = n_features
         else:
             self.n_input_features_ = n_features
-=======
-        self.n_input_features_ = n_features
-        if self.linear_control:
-            n_x = n_features - self.n_control_features
-        else:
-            n_x = n_features
->>>>>>> 683057e0
         n_output_features = 0
         for f in self.functions:
             n_args = f.__code__.co_argcount
             n_output_features += len(
-                list(self._combinations(n_x, n_args, self.interaction_only))
+                list(self._combinations(n_features, n_args, self.interaction_only))
             )
-<<<<<<< HEAD
         if self.include_bias:
             n_output_features += 1
         self.n_output_features_ = n_output_features
@@ -243,20 +188,6 @@
                     range(len(self.functions)),
                 )
             )
-            if self.include_bias:
-                self.function_names.append("1")
-=======
-            self.n_output_features_ = n_output_features
-            if self.function_names is None:
-                self.function_names = list(
-                    map(
-                        lambda i: (lambda *x: "f" + str(i) + "(" + ",".join(x) + ")"),
-                        range(len(self.functions)),
-                    )
-                )
-        if self.linear_control:
-            self.n_output_features_ += self.n_control_features
->>>>>>> 683057e0
         return self
 
     def transform(self, x):
@@ -286,10 +217,7 @@
 
         if n_features != n_input_features:
             raise ValueError("x shape does not match training shape")
-        if self.linear_control:
-            n_x = self.n_input_features_ - self.n_control_features
-        else:
-            n_x = self.n_input_features_
+
         xp = empty((n_samples, self.n_output_features_), dtype=x.dtype)
         library_idx = 0
         if self.include_bias:
@@ -297,7 +225,6 @@
             library_idx += 1
         for f in self.functions:
             for c in self._combinations(
-<<<<<<< HEAD
                 n_input_features, f.__code__.co_argcount, self.interaction_only
             ):
                 xp[:, library_idx] = f(*[x[:, j] for j in c])
@@ -314,15 +241,4 @@
             inds = delete(inds, self.ensemble_indices)
             return xp[:, inds]
         else:
-            return xp
-=======
-                n_x, f.__code__.co_argcount, self.interaction_only
-            ):
-                xp[:, library_idx] = f(*[x[:, j] for j in c])
-                library_idx += 1
-        if self.linear_control:
-            for i in range(n_x, self.n_input_features_):
-                xp[:, library_idx] = x[:, i]
-                library_idx += 1
-        return xp
->>>>>>> 683057e0
+            return xp