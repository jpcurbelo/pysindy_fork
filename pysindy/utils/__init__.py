<<<<<<< HEAD
from .axes import ax_time_to_ax_sample
from .axes import AxesArray
from .axes import concat_sample_axis
from .axes import DefaultShapedInputsMixin
from .axes import PDEShapedInputsMixin
=======
from .axes import AxesArray
from .axes import comprehend_axes
from .axes import concat_sample_axis
>>>>>>> 7c2ba771
from .axes import SampleConcatter
from .axes import wrap_axes
from .base import capped_simplex_projection
from .base import drop_nan_samples
from .base import equations
from .base import flatten_2d_tall
from .base import get_prox
from .base import get_regularization
from .base import print_model
from .base import prox_cad
from .base import prox_l0
from .base import prox_l1
from .base import prox_l2
from .base import prox_weighted_l0
from .base import prox_weighted_l1
from .base import prox_weighted_l2
from .base import reorder_constraints
from .base import supports_multiple_targets
from .base import validate_control_variables
from .base import validate_input
from .base import validate_no_reshape
from .odes import bacterial
from .odes import burgers_galerkin
from .odes import cubic_damped_SHO
from .odes import cubic_oscillator
from .odes import double_pendulum
from .odes import duffing
from .odes import enzyme
from .odes import hopf
from .odes import kinematic_commonroad
from .odes import linear_3D
from .odes import linear_damped_SHO
from .odes import logistic_map
from .odes import logistic_map_control
from .odes import logistic_map_multicontrol
from .odes import lorenz
from .odes import lorenz_control
from .odes import lorenz_u
from .odes import lotka
from .odes import meanfield
from .odes import mhd
from .odes import oscillator
from .odes import pendulum_on_cart
from .odes import rossler
from .odes import van_der_pol
from .odes import yeast

# from .base import convert_u_dot_integral
# from .base import integrate
# from .base import integrate2
# from .base import phi
# from .base import linear_weights

__all__ = [
    "AxesArray",
<<<<<<< HEAD
    "DefaultShapedInputsMixin",
    "PDEShapedInputsMixin",
    "SampleConcatter",
    "ax_time_to_ax_sample",
    "concat_sample_axis",
    "wrap_axes",
=======
    "SampleConcatter",
    "concat_sample_axis",
    "wrap_axes",
    "comprehend_axes",
>>>>>>> 7c2ba771
    "capped_simplex_projection",
    "drop_nan_samples",
    "equations",
    "get_prox",
    "get_regularization",
    "print_model",
    "prox_cad",
    "prox_l0",
    "prox_weighted_l0",
    "prox_l1",
    "prox_weighted_l1",
    "prox_l2",
    "prox_weighted_l2",
    "reorder_constraints",
    "supports_multiple_targets",
    "validate_control_variables",
    "validate_input",
    "validate_no_reshape",
    "flatten_2d_tall",
    "linear_damped_SHO",
    "cubic_damped_SHO",
    "linear_3D",
    "lotka",
    "van_der_pol",
    "duffing",
    "rossler",
    "cubic_oscillator",
    "hopf",
    "lorenz",
    "lorenz_control",
    "lorenz_u",
    "meanfield",
    "oscillator",
    "burgers_galerkin",
    "mhd",
    "enzyme",
    "yeast",
    "bacterial",
    "pendulum_on_cart",
    "kinematic_commonroad",
    "double_pendulum",
]<|MERGE_RESOLUTION|>--- conflicted
+++ resolved
@@ -1,14 +1,6 @@
-<<<<<<< HEAD
-from .axes import ax_time_to_ax_sample
-from .axes import AxesArray
-from .axes import concat_sample_axis
-from .axes import DefaultShapedInputsMixin
-from .axes import PDEShapedInputsMixin
-=======
 from .axes import AxesArray
 from .axes import comprehend_axes
 from .axes import concat_sample_axis
->>>>>>> 7c2ba771
 from .axes import SampleConcatter
 from .axes import wrap_axes
 from .base import capped_simplex_projection
@@ -64,19 +56,10 @@
 
 __all__ = [
     "AxesArray",
-<<<<<<< HEAD
-    "DefaultShapedInputsMixin",
-    "PDEShapedInputsMixin",
-    "SampleConcatter",
-    "ax_time_to_ax_sample",
-    "concat_sample_axis",
-    "wrap_axes",
-=======
     "SampleConcatter",
     "concat_sample_axis",
     "wrap_axes",
     "comprehend_axes",
->>>>>>> 7c2ba771
     "capped_simplex_projection",
     "drop_nan_samples",
     "equations",
